import path from 'path';
import { defineConfig, loadEnv } from 'vite';
import react from '@vitejs/plugin-react';

export default defineConfig(({ mode }) => {
    const env = loadEnv(mode, '.', '');
    return {
<<<<<<< HEAD
      server: {
        port: 3000,
        host: '0.0.0.0',
      },
=======
      base: '/markdown-tasker/',
>>>>>>> 493435ab
      plugins: [react()],
      define: {
        'process.env.API_KEY': JSON.stringify(env.GEMINI_API_KEY),
        'process.env.GEMINI_API_KEY': JSON.stringify(env.GEMINI_API_KEY)
      },
      resolve: {
        alias: {
          '@': path.resolve(__dirname, '.'),
        }
      }
    };
});<|MERGE_RESOLUTION|>--- conflicted
+++ resolved
@@ -5,14 +5,11 @@
 export default defineConfig(({ mode }) => {
     const env = loadEnv(mode, '.', '');
     return {
-<<<<<<< HEAD
       server: {
         port: 3000,
         host: '0.0.0.0',
       },
-=======
       base: '/markdown-tasker/',
->>>>>>> 493435ab
       plugins: [react()],
       define: {
         'process.env.API_KEY': JSON.stringify(env.GEMINI_API_KEY),
