--- conflicted
+++ resolved
@@ -5,11 +5,8 @@
 export default defineConfig(({ mode }) => {
     const env = loadEnv(mode, '.', '');
     return {
-<<<<<<< HEAD
+      base: '/markdown-tasker/',
       plugins: [react()],
-=======
-      base: '/markdown-tasker/',
->>>>>>> c9704163
       define: {
         'process.env.API_KEY': JSON.stringify(env.GEMINI_API_KEY),
         'process.env.GEMINI_API_KEY': JSON.stringify(env.GEMINI_API_KEY)
